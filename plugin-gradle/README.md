# <img align="left" src="../_images/spotless_logo.png"> Spotless: Keep your code spotless with Gradle

<!---freshmark shields
output = [
  link(shield('Gradle plugin', 'plugins.gradle.org', 'com.diffplug.gradle.spotless', 'blue'), 'https://plugins.gradle.org/plugin/com.diffplug.gradle.spotless'),
  link(shield('Maven central', 'mavencentral', 'com.diffplug.gradle.spotless:spotless', 'blue'), 'http://search.maven.org/#search%7Cgav%7C1%7Cg%3A%22com.diffplug.spotless%22%20AND%20a%3A%22spotless-plugin-gradle%22'),
  link(shield('Javadoc', 'javadoc', '{{stableGradle}}', 'blue'), 'https://{{org}}.github.io/{{name}}/javadoc/spotless-plugin-gradle/{{stableGradle}}/'),
  '',
  link(shield('Changelog', 'changelog', '{{versionGradle}}', 'brightgreen'), 'CHANGES.md'),
  link(image('Travis CI', 'https://travis-ci.org/{{org}}/{{name}}.svg?branch=master'), 'https://travis-ci.org/{{org}}/{{name}}'),
  link(shield('Live chat', 'gitter', 'chat', 'brightgreen'), 'https://gitter.im/{{org}}/{{name}}'),
  link(shield('License Apache', 'license', 'apache', 'brightgreen'), 'https://tldrlegal.com/license/apache-license-2.0-(apache-2.0)')
  ].join('\n');
-->
[![Gradle plugin](https://img.shields.io/badge/plugins.gradle.org-com.diffplug.gradle.spotless-blue.svg)](https://plugins.gradle.org/plugin/com.diffplug.gradle.spotless)
[![Maven central](https://img.shields.io/badge/mavencentral-com.diffplug.gradle.spotless%3Aspotless-blue.svg)](http://search.maven.org/#search%7Cgav%7C1%7Cg%3A%22com.diffplug.spotless%22%20AND%20a%3A%22spotless-plugin-gradle%22)
[![Javadoc](https://img.shields.io/badge/javadoc-3.17.0-blue.svg)](https://diffplug.github.io/spotless/javadoc/spotless-plugin-gradle/3.17.0/)

[![Changelog](https://img.shields.io/badge/changelog-3.18.0--SNAPSHOT-brightgreen.svg)](CHANGES.md)
[![Travis CI](https://travis-ci.org/diffplug/spotless.svg?branch=master)](https://travis-ci.org/diffplug/spotless)
[![Live chat](https://img.shields.io/badge/gitter-chat-brightgreen.svg)](https://gitter.im/diffplug/spotless)
[![License Apache](https://img.shields.io/badge/license-apache-brightgreen.svg)](https://tldrlegal.com/license/apache-license-2.0-(apache-2.0))
<!---freshmark /shields -->

<!---freshmark javadoc
output = prefixDelimiterReplace(input, 'https://{{org}}.github.io/{{name}}/javadoc/spotless-plugin-gradle/', '/', stableGradle)
-->

Spotless is a general-purpose formatting plugin used by [a thousand projects on GitHub](https://github.com/search?l=gradle&q=spotless&type=Code).  It is completely à la carte, but also includes powerful "batteries-included" if you opt-in.

To people who use your build, it looks like this:

```
cmd> gradlew build
...
:spotlessJavaCheck FAILED
> The following files had format violations:
  src\main\java\com\diffplug\gradle\spotless\FormatExtension.java
    @@ -109,7 +109,7 @@
    ...
    -\t\t····if·(targets.length·==·0)·{
    +\t\tif·(targets.length·==·0)·{
    ...
  Run 'gradlew spotlessApply' to fix these violations.

cmd> gradlew spotlessApply
:spotlessApply
BUILD SUCCESSFUL

cmd> gradlew build
BUILD SUCCESSFUL
```

To use it in your buildscript, just [add the Spotless dependency](https://plugins.gradle.org/plugin/com.diffplug.gradle.spotless), and configure it like so:

```gradle
spotless {
  format 'misc', {
    target '**/*.gradle', '**/*.md', '**/.gitignore'

    trimTrailingWhitespace()
    indentWithTabs() // or spaces. Takes an integer argument if you don't like 4
    endWithNewline()
  }
  format 'cpp', {
    target '**/*.hpp', '**/*.cpp'

    replace      'Not enough space after if', 'if(', 'if ('
    replaceRegex 'Too much space after if', 'if +\\(', 'if ('

    // Everything before the first #include or #pragma will
    // be replaced with whatever is in `spotless.license.cpp`
    licenseHeaderFile 'spotless.license.cpp', '#'
  }
}
```

Spotless can check and apply formatting to any plain-text file, using simple rules ([javadoc](https://diffplug.github.io/spotless/javadoc/spotless-plugin-gradle/3.17.0/com/diffplug/gradle/spotless/FormatExtension.html)) like those above.  It also supports more powerful formatters:

* Eclipse's [CDT](#eclipse-cdt) C/C++ code formatter
* Eclipse's java code formatter (including style and import ordering)
* Eclipse's [WTP](#eclipse-wtp) HTML, XML, ... code formatters
* Google's [google-java-format](https://github.com/google/google-java-format)
* [Groovy Eclipse](#groovy-eclipse)'s groovy code formatter
* [FreshMark](https://github.com/diffplug/freshmark) (markdown with variables)
* [ktlint](https://github.com/shyiko/ktlint)
* [scalafmt](https://github.com/olafurpg/scalafmt)
* [DBeaver sql format](https://dbeaver.jkiss.org/)
* [Prettier: An opinionated code formatter](https://prettier.io)
* [TypeScript Formatter (tsfmt)](https://github.com/vvakame/typescript-formatter)
* [Antlr4Formatter](https://github.com/antlr/Antlr4Formatter)
* Any user-defined function which takes an unformatted string and outputs a formatted version.

Contributions are welcome, see [the contributing guide](../CONTRIBUTING.md) for development info.

Spotless requires Gradle to be running on JRE 8+.<sup>See [issue #7](https://github.com/diffplug/spotless/issues/7) for details.</sup>

<a name="java"></a>

## Applying to Java source

By default, all Java source sets will be formatted. To change this,
set the `target` parameter as described in the [Custom rules](#custom) section.

```gradle
apply plugin: 'java'
...

spotless {
  java {
    licenseHeader '/* Licensed under Apache-2.0 */'	// License header
    licenseHeaderFile 'spotless.license.java'		// License header file
    // Obviously, you can't specify both licenseHeader and licenseHeaderFile at the same time

    importOrder 'java', 'javax', 'org', 'com', 'com.diffplug', ''	// A sequence of package names
    importOrderFile 'spotless.importorder'				// An import ordering file, exported from Eclipse
    // As before, you can't specify both importOrder and importOrderFile at the same time
    // You probably want an empty string at the end - all of the imports you didn't specify
    // explicitly will go there.

    removeUnusedImports() // removes any unused imports

    eclipse().configFile 'spotless.eclipseformat.xml'	// XML file dumped out by the Eclipse formatter
    // If you have Eclipse preference or property files, you can use them too.
    // eclipse('4.7.1') to specify a specific version of eclipse,
    // available versions are: https://github.com/diffplug/spotless/tree/master/lib-extra/src/main/resources/com/diffplug/spotless/extra/config/eclipse_jdt_formatter
  }
}
```

See [ECLIPSE_SCREENSHOTS](../ECLIPSE_SCREENSHOTS.md) for screenshots that demonstrate how to get and install the eclipseFormatFile and importOrderFile mentioned above.

<a name="android"></a>

### Applying to Android Java source
Be sure to add `target '**/*.java'` otherwise spotless will not detect Java code inside Android modules.

```gradle
spotless {
  java {
    // ...
    target '**/*.java'
    // ...
  }
}
```

<a name="google-java-format"></a>

### Applying to Java source with [google-java-format](https://github.com/google/google-java-format)

```gradle
spotless {
  java {
    googleJavaFormat()
    // optional: you can specify a specific version and/or switch to AOSP style
    googleJavaFormat('1.1').aosp()
    // you can then layer other format steps, such as
    licenseHeaderFile 'spotless.license.java'
  }
}
```

<a name="groovy"></a>

## Applying to Groovy source

Configuration for Groovy is similar to [Java](#java).  Most java steps, like `licenseHeader` and `importOrder`, support Groovy as well as Java.

The groovy formatter's default behavior is to format all `.groovy` and `.java` files found in the Groovy source directories.  If you would like to exclude the `.java` files, set the parameter `excludeJava`, or you can set the `target` parameter as described in the [Custom rules](#custom) section.

Due to cyclic ambiguities of groovy formatter results, e.g. for nested closures, the use of [paddedCell()](../PADDEDCELL.md) and/or [Custom rules](#custom) is recommended to bandaid over this third-party formatter problem.

```gradle
apply plugin: 'groovy'
...

spotless {
  java {
    licenseHeaderFile 'spotless.license.java'
    googleJavaFormat() // use a specific formatter for Java files
  }
  groovy {
    licenseHeaderFile 'spotless.license.java'
    excludeJava() // excludes all Java sources within the Groovy source dirs from formatting
    paddedCell() // Avoid cyclic ambiguities
    // the Groovy Eclipse formatter extends the Java Eclipse formatter,
    // so it formats Java files by default (unless `excludeJava` is used).
    greclipse().configFile('greclipse.properties')
  }
  groovyGradle {
    // same as groovy, but for .gradle (defaults to '*.gradle')
    target '*.gradle', 'additionalScripts/*.gradle'
    greclipse().configFile('greclipse.properties')
  }
}
```
<a name="groovy-eclipse"></a>

### [Groovy-Eclipse](https://github.com/groovy/groovy-eclipse) formatter

The formatter is based on the Eclipse Java formatter as used by `eclipseFormatFile`. It uses the same configuration parameters plus a few additional ones.
These parameters can be configured within a single file, like the Java properties file [greclipse.properties](../lib-extra/src/test/resources/groovy/greclipse/format/greclipse.properties) in the previous example. The formatter step can also load the [exported Eclipse properties](../ECLIPSE_SCREENSHOTS.md) and augment it with the `org.codehaus.groovy.eclipse.ui.prefs` from the Eclipse workspace as shown below.

```gradle
spotless {
  groovy {
    // Use the default version and Groovy-Eclipse default configuration
    greclipse()
    // optional: you can specify a specific version or config file(s)
    // available versions: https://github.com/diffplug/spotless/tree/master/lib-extra/src/main/resources/com/diffplug/spotless/extra/config/groovy_eclipse_formatter
    greclipse('2.3.0').configFile('spotless.eclipseformat.xml', 'org.codehaus.groovy.eclipse.ui.prefs')
  }
}
```

Groovy-Eclipse formatting errors/warnings lead per default to a build failure. This behavior can be changed by adding the property/key value `ignoreFormatterProblems=true` to a configuration file. In this scenario, files causing problems, will not be modified by this formatter step.

<a name="freshmark"></a>

## Applying [FreshMark](https://github.com/diffplug/freshmark) to markdown files

Freshmark lets you generate markdown in the comments of your markdown.  This helps to keep badges and links up-to-date (see the source for this file), and can
also be helpful for generating complex tables (see the source for [the parent readme](../README.md)).

To apply freshmark to all of the `.md` files in your project, with all of your project's properties available for templating, use this snippet:

```gradle
spotless {
  freshmark {
    target 'README.md', 'CONTRIBUTING.md'	// defaults to '**/*.md'
    propertiesFile('gradle.properties')		// loads all the properties in the given file
    properties {
      it.put('key', 'value')				// specify other properties manually
    }
  }
}
```

<a name="scala"></a>

## Applying [scalafmt](https://olafurpg.github.io/scalafmt/#Scalafmt-codeformatterforScala) to Scala files

```gradle
spotless {
  scala {
    scalafmt()
    // optional: you can specify a specific version or config file
    scalafmt('0.5.1').configFile('scalafmt.conf')
  }
}
```

<a name="ktlint"></a>

## Applying [ktlint](https://github.com/shyiko/ktlint) to Kotlin files

```gradle
spotless {
  kotlin {
    // optionally takes a version
    ktlint()
    // Optional user arguments can be set as such:
    ktlint().userData(['indent_size': '2', 'continuation_indent_size' : '2'])

    // also supports license headers
    licenseHeader '/* Licensed under Apache-2.0 */'	// License header
    licenseHeaderFile 'path-to-license-file'		// License header file
  }
  kotlinGradle {
    // same as kotlin, but for .gradle.kts files (defaults to '*.gradle.kts')
    target '*.gradle.kts', 'additionalScripts/*.gradle.kts'

    ktlint()

    // Optional user arguments can be set as such:
    ktlint().userData(['indent_size': '2', 'continuation_indent_size' : '2'])

    // doesn't support licenseHeader, because scripts don't have a package statement
    // to clearly mark where the license should go
  }
}
```

<a name="sql-dbeaver"></a>

## Applying [DBeaver](https://dbeaver.jkiss.org/) to SQL scripts

```gradle
spotless {
  sql {
    // default value for target files
    target '**/*.sql'
    // configFile is optional, arguments available here: https://github.com/diffplug/spotless/blob/master/lib/src/main/java/com/diffplug/spotless/sql/DBeaverSQLFormatterStep.java
    dbeaver().configFile('dbeaver.props')
  }
}
```

<a name="cpp"></a>

## Applying to C/C++ sources

```gradle
spotless {
  cpp {
    target '**/*.CPP' // Change file filter. By default files with 'c', 'h', 'C', 'cpp', 'cxx', 'cc', 'c++', 'h', 'hpp', 'hh', 'hxx' and 'inc' extension are supported
    eclipse().configFile 'spotless.eclipseformat.xml'	// XML file dumped out by the Eclipse formatter
    // If you have Eclipse preference or property files, you can use them too.
    // eclipse('4.7.1') to specify a specific version of Eclipse,
    // available versions are: https://github.com/diffplug/spotless/tree/master/lib-extra/src/main/resources/com/diffplug/spotless/extra/config/eclipse_cdt_formatter
    licenseHeader '// Licensed under Apache'	// License header
    licenseHeaderFile './license.txt'	// License header file
  }
}
```

<a name="eclipse-cdt"></a>

### Eclipse [CDT](https://www.eclipse.org/cdt/) formatter

Use the Eclipse to define the *Code Style preferences* (see [Eclipse documentation](https://www.eclipse.org/documentation/)). Within the preferences *Edit...* dialog, you can export your configuration as XML file, which can be used as a `configFile`. If no `configFile` is provided, the CDT default configuration is used.

<a name="typescript"></a>

## Applying to Typescript source

To use tsfmt, you first have to specify the files that you want it to apply to.
Then you specify `tsfmt()`, and optionally how you want to apply it.

By default, all typescript source sets will be formatted. To change this,
set the `target` parameter as described in the [Custom rules](#custom) section.

```gradle
spotless {
  typescript {
    // using existing config files
    tsfmt().tslintFile('/path/to/repo/tslint.json')
  }
}
```
Supported config file types are `tsconfigFile`, `tslintFile`, `vscodeFile` and `tsfmtFile`. They are corresponding to the respective
[tsfmt-parameters](https://github.com/vvakame/typescript-formatter/blob/7764258ad42ac65071399840d1b8701868510ca7/lib/index.ts#L27L34).

*Please note:*
The auto-discovery of config files (up the file tree) will not work when using tsfmt within spotless,
  hence you are required to provide resolvable file paths for config files.

... or alternatively provide the configuration inline ...

```gradle
spotless {
  typescript {
    // custom file-set
    target 'src/main/resources/**/*.ts'
    // provide config inline
    tsfmt().config(['indentSize': 1, 'convertTabsToSpaces': true])
  }
}
```

See [tsfmt's default config settings](https://github.com/vvakame/typescript-formatter/blob/7764258ad42ac65071399840d1b8701868510ca7/lib/utils.ts#L11L32) for what is available.

... and it is also possible to apply `prettier()` instead of `tsfmt()` as formatter. For details see the section about [prettier](#typescript-prettier).

### Prerequisite: tsfmt requires a working NodeJS version

tsfmt is based on NodeJS, so to use it, a working NodeJS installation (especially npm) is required on the host running spotless.
Spotless will try to auto-discover an npm installation. If that is not working for you, it is possible to directly configure the npm binary to use.

```gradle
spotless {
  typescript {
    tsfmt().npmExecutable('/usr/bin/npm').config(...)
  }
}
```

Spotless uses npm to install necessary packages locally. It runs tsfmt using [J2V8](https://github.com/eclipsesource/J2V8) internally after that.

<a name="prettier"></a>

## Applying [Prettier](https://prettier.io) to javascript | flow | typeScript | css | scss | less | jsx | graphQL | yaml | etc.

Prettier is a formatter that can format [multiple file types](https://prettier.io/docs/en/language-support.html).

To use prettier, you first have to specify the files that you want it to apply to.  Then you specify prettier, and how you want to apply it.

```gradle
spotless {
  format 'styling', {
    target '**/*.css', '**/*.scss'

    // at least provide the parser to use
    prettier().config(['parser': 'postcss'])

    // or provide a typical filename
    prettier().config(['filepath': 'style.scss'])
  }
}
```

Supported config options are documented on [prettier.io](https://prettier.io/docs/en/options.html).

It is also possible to specify the config via file:

```gradle
spotless {
  format 'styling', {
    target '**/*.css', '**/*.scss'

    prettier().configFile('/path-to/.prettierrc.yml')

    // or provide both (config options take precedence over configFile options)
    prettier().config(['parser': 'postcss']).configFile('path-to/.prettierrc.yml')
  }
}
```

Supported config file variants are documented on [prettier.io](https://prettier.io/docs/en/configuration.html).
*Please note:*
- The auto-discovery of config files (up the file tree) will not work when using prettier within spotless.
- Prettier's override syntax is not supported when using prettier within spotless.

To apply prettier to more kinds of files, just add more formats

```gradle
spotless {
  format 'javascript', {
    target 'src/main/resources/**/*.js'
    prettier().config(['filepath': 'file.js'])
  }
}
```

<a name="typescript-prettier"></a>
Prettier can also be applied from within the [typescript config block](#typescript-formatter):

```gradle
spotless {
  typescript {
    // no parser or filepath needed
    // -> will default to 'typescript' parser when used in the typescript block
    prettier()
  }
}
```

### Prerequisite: prettier requires a working NodeJS version

Prettier, like tsfmt, is based on NodeJS, so to use it, a working NodeJS installation (especially npm) is required on the host running spotless.
Spotless will try to auto-discover an npm installation. If that is not working for you, it is possible to directly configure the npm binary to use.

```gradle
spotless {
  format 'javascript', {
    prettier().npmExecutable('/usr/bin/npm').config(...)
  }
}
```

Spotless uses npm to install necessary packages locally. It runs prettier using [J2V8](https://github.com/eclipsesource/J2V8) internally after that.

<<<<<<< HEAD

<a name="antlr4"></a>

## Applying to ANTLR4 source

By default, all ANTLR4 sources matching `src/main/antlr4/**/*.g4` or `src/test/antlr4/**/*.g4` will be formatted. To change this,
set the `target` parameter as described in the [Custom rules](#custom) section.

```gradle
spotless {
  antlr4 {
    // use default Antlr4Formatter version
    antlr4Formatter()

    // specify a custom Antlr4Formatter version
    antlr4Formatter('1.1.0')
  }
}
```
=======
<a name="eclipse-wtp"></a>

## Applying [Eclipse WTP](https://www.eclipse.org/webtools/) to css | html | etc.

The Eclipse [WTP](https://www.eclipse.org/webtools/) formatter can be applied as follows:

```gradle
spotless {
  format 'xml', {
    target fileTree('.') {
      include '**/*.xml', '**/*.xsd'
      exclude '**/build/**'
    }
    // Use for example eclipseWtp('xml', '4.7.3a') to specify a specific version of Eclipse,
    // available versions are: https://github.com/diffplug/spotless/tree/master/lib-extra/src/main/resources/com/diffplug/spotless/extra/eclipse_wtp_formatters
    eclipseWtp('xml').configFile 'spotless.xml.prefs' 'spotless.common.properties'
  }
}
```
The WTP formatter accept multiple configuration files. All Eclipse configuration file formats are accepted as well as simple Java property files. Omit the `configFile` entirely to use the default Eclipse configuration. The following formatters and configurations are supported:

| Type | Configuration       | File location
| ---- | ------------------- | -------------
| CSS  | editor preferences  | .metadata/.plugins/org.eclipse.core.runtime/org.eclipse.wst.css.core.prefs
|      | cleanup preferences | .metadata/.plugins/org.eclipse.core.runtime/org.eclipse.wst.css.core.prefs
| HTML | editor preferences  | .metadata/.plugins/org.eclipse.core.runtime/org.eclipse.wst.html.core.prefs
|      | cleanup preferences | .metadata/.plugins/org.eclipse.core.runtime/org.eclipse.wst.html.core.prefs
|      | embedded CSS        | .metadata/.plugins/org.eclipse.core.runtime/org.eclipse.wst.css.core.prefs
|      | embedded JS         | Use the export in the Eclipse editor configuration dialog
| JS   | editor preferences  | Use the export in the Eclipse editor configuration dialog
| JSON | editor preferences  | .metadata/.plugins/org.eclipse.core.runtime/.settings/org.eclipse.wst.json.core.prefs
| XML  | editor preferences  | .metadata/.plugins/org.eclipse.core.runtime/org.eclipse.wst.xml.core.prefs

Note that `HTML` should be used for `X-HTML` sources instead of `XML`.
>>>>>>> 3c1741b0

<a name="license-header"></a>

## License header options

If the string contents of a licenseHeader step or the file contents of a licenseHeaderFile step contains a $YEAR token,
then in the end-result generated license headers which use this license header as a template, $YEAR will be replaced with the current year.


For example:
```
/* Licensed under Apache-2.0 $YEAR. */
```
will produce
```
/* Licensed under Apache-2.0 2017. */
```
if Spotless is launched in 2017


The `licenseHeader` and `licenseHeaderFile` steps will generate license headers with automatic years from the base license header according to the following rules:
* A generated license header will be updated with the current year when
  * the generated license header is missing
  * the generated license header is not formatted correctly
* A generated license header will _not_ be updated when
  * a single year is already present, e.g.
  `/* Licensed under Apache-2.0 1990. */`
  * a year range is already present, e.g.
  `/* Licensed under Apache-2.0 1990-2003. */`
  * the `$YEAR` token is otherwise missing

The separator for the year range defaults to the hyphen character, e.g `1990-2003`, but can be customized with the `yearSeparator` property.

For instance, the following configuration treats `1990, 2003` as a valid year range.

```gradle
spotless {
  java {
    licenseHeader('Licensed under Apache-2.0 $YEAR').yearSeparator(', ')
  }
}
```

<a name="custom"></a>

## Custom rules

Spotless is a generic system for specifying a sequence of steps which are applied to a set of files.

```gradle
spotless {
  // this will create two tasks: spotlessMiscCheck and spotlessMiscApply
  format 'misc', {
    // target determines which files this format will apply to
    // - if you pass a string or a list of strings, they will be treated
    //       as 'include' parameters to a fileTree in the root directory
    // - if you pass a FileCollection, it will pass through untouched
    //       e.g. project.files('build.gradle', 'settings.gradle')
    // - if you pass anything else, it will be sent to project.files(yourArg)
    target '**/*.gradle', '**/*.md', '**/.gitignore'

    // spotless has built-in rules for the most basic formatting tasks
    trimTrailingWhitespace()
    indentWithTabs() // or spaces. Takes an integer argument if you don't like 4
    endWithNewline()

    // you can also call out to your own function
    custom 'superFormatter', {
      // when writing a custom step, it will be helpful to know
      // how the formatting process works, which is as follows:

      // 1) Load each target file, and convert it to unix-style line endings ('\n')
      // 2) Pass its content through a series of steps, feeding the output of each step to the next
      // 3) Put the correct line endings back on, then either check or apply

      // each step receives a string as input, and should output
      // a formatted string as output.  Each step can trust that its
      // input will have unix newlines, and it must promise to output
      // only unix newlines.  Other than that, anything is fair game!
    }
  }
}
```

If you use `custom` or `customLazy`, you might want to take a look at [this javadoc](https://diffplug.github.io/spotless/javadoc/spotless-plugin-gradle/3.17.0/com/diffplug/gradle/spotless/FormatExtension.html#bumpThisNumberIfACustomStepChanges-int-) for a big performance win.

See [`JavaExtension.java`](src/main/java/com/diffplug/gradle/spotless/JavaExtension.java) if you'd like to see how a language-specific set of custom rules is implemented.  We'd love PR's which add support for other languages.

<a name="invisible"></a>

## Line endings and encodings (invisible stuff)

Spotless uses UTF-8 by default, but you can use [any encoding which Java supports](https://docs.oracle.com/javase/8/docs/technotes/guides/intl/encoding.doc.html).  You can set it globally, and you can also set it per-format.

```gradle
spotless {
  java {
    ...
    encoding 'Cp1252' // java will have Cp1252
  }
  encoding 'US-ASCII'   // but all other formats will be interpreted as US-ASCII
}
```

Line endings can also be set globally or per-format using the `lineEndings` property.  Spotless supports four line ending modes: `UNIX`, `WINDOWS`, `PLATFORM_NATIVE`, and `GIT_ATTRIBUTES`.  The default value is `GIT_ATTRIBUTES`, and *we highly recommend that you* ***do not change*** *this value*.  Git has opinions about line endings, and if Spotless and git disagree, then you're going to have a bad time.

You can easily set the line endings of different files using [a `.gitattributes` file](https://help.github.com/articles/dealing-with-line-endings/).  Here's an example `.gitattributes` which sets all files to unix newlines: `* text eol=lf`.

<a name="enforceCheck"></a>

## Disabling warnings and error messages

The `check` task is Gradle's built-in task for grouping all verification tasks - unit tests, static analysis, etc.  By default, `spotlessCheck` is added as a dependency to `check`.

You might want to disable this behavior.  We [recommend against this](https://github.com/diffplug/spotless/issues/79#issuecomment-290844602), but it's easy to do if you'd like:

```gradle
spotless {
  enforceCheck false
}
```

If a formatter throws an exception, possibly because of malformed code or a bug in a formatter step, Spotless will report a build failure.  You can suppress these specific failures as such:

```gradle
spotless {
  java {
    googleJavaFormat()
    custom 'my-glitchy-step', { }

    ignoreErrorForStep('my-glitchy-step')   // ignore errors on all files thrown by a specific step
    ignoreErrorForPath('path/to/file.java') // ignore errors by all steps on this specific file
  }
}
```

Note that `enforceCheck` is a global property which affects all formats (outside the java block), while `ignoreErrorForStep/Path` are local to a single format (inside the java block).

<a name="preview"></a>

## How do I preview what `spotlessApply` will do?

- Save your working tree with `git add -A`, then `git commit -m "Checkpoint before spotless."`
- Run `gradlew spotlessApply`
- View the changes with `git diff`
- If you don't like what spotless did, `git reset --hard`
- If you'd like to remove the "checkpoint" commit, `git reset --soft head~1` will make the checkpoint commit "disappear" from history, but keeps the changes in your working directory.

<a name="examples"></a>

## Can I apply Spotless to specific files?

You can target specific files by setting the `spotlessFiles` project property to a comma-separated list of file patterns:

```
cmd> gradlew spotlessApply -PspotlessFiles=my/file/pattern.java,more/generic/.*-pattern.java
```

The patterns are matched using `String#matches(String)` against the absolute file path.

## Example configurations (from real-world projects)

Spotless is hosted on jcenter and at plugins.gradle.org. [Go here](https://plugins.gradle.org/plugin/com.diffplug.gradle.spotless) if you're not sure how to import the plugin.

* [One thousand github projects](https://github.com/search?l=gradle&q=spotless&type=Code)
* [JUnit 5](https://github.com/junit-team/junit-lambda/blob/151d52ffab07881de71a8396a9620f18072c65ec/build.gradle#L86-L101) (aka JUnit Lambda)
* [opentest4j](https://github.com/ota4j-team/opentest4j/blob/aab8c204be05609e9f76c2c964c3d6845cd0de14/build.gradle#L63-L80)
* [Durian](https://github.com/diffplug/durian) ([direct link to spotless section in its build.gradle](https://github.com/diffplug/durian/blob/v3.2.0/build.gradle#L65-L85))
* [DurianRx](https://github.com/diffplug/durian-rx) ([direct link to spotless section in its build.gradle](https://github.com/diffplug/durian-rx/blob/v1.1.0/build.gradle#L92-L113))
* [DurianSwt](https://github.com/diffplug/durian-swt) ([direct link to spotless section in its build.gradle](https://github.com/diffplug/durian-swt/blob/v1.3.0/build.gradle#L137-L158))
* [MatConsoleCtl](https://github.com/diffplug/matconsolectl) ([direct link to spotless section in its build.gradle](https://github.com/diffplug/matconsolectl/blob/v4.4.1/build.gradle#L169-L189))
* [MatFileRW](https://github.com/diffplug/matfilerw) ([direct link to spotless section in its build.gradle](https://github.com/diffplug/matfilerw/blob/v1.3.1/build.gradle#L129-L149))
* [Goomph](https://github.com/diffplug/goomph) ([direct link to spotless section in its build.gradle](https://github.com/diffplug/goomph/blob/v1.0.0/build.gradle#L78-L99))
* [FreshMark](https://github.com/diffplug/freshmark) ([direct link to spotless section in its build.gradle](https://github.com/diffplug/freshmark/blob/v1.3.0/build.gradle#L52-L73))
* [JScriptBox](https://github.com/diffplug/jscriptbox) ([direct link to spotless section in its build.gradle](https://github.com/diffplug/jscriptbox/blob/v3.0.0/build.gradle#L45-L65))
* (Your project here)

<!---freshmark /javadoc --><|MERGE_RESOLUTION|>--- conflicted
+++ resolved
@@ -461,27 +461,6 @@
 
 Spotless uses npm to install necessary packages locally. It runs prettier using [J2V8](https://github.com/eclipsesource/J2V8) internally after that.
 
-<<<<<<< HEAD
-
-<a name="antlr4"></a>
-
-## Applying to ANTLR4 source
-
-By default, all ANTLR4 sources matching `src/main/antlr4/**/*.g4` or `src/test/antlr4/**/*.g4` will be formatted. To change this,
-set the `target` parameter as described in the [Custom rules](#custom) section.
-
-```gradle
-spotless {
-  antlr4 {
-    // use default Antlr4Formatter version
-    antlr4Formatter()
-
-    // specify a custom Antlr4Formatter version
-    antlr4Formatter('1.1.0')
-  }
-}
-```
-=======
 <a name="eclipse-wtp"></a>
 
 ## Applying [Eclipse WTP](https://www.eclipse.org/webtools/) to css | html | etc.
@@ -516,7 +495,25 @@
 | XML  | editor preferences  | .metadata/.plugins/org.eclipse.core.runtime/org.eclipse.wst.xml.core.prefs
 
 Note that `HTML` should be used for `X-HTML` sources instead of `XML`.
->>>>>>> 3c1741b0
+
+<a name="antlr4"></a>
+
+## Applying to ANTLR4 source
+
+By default, all ANTLR4 sources matching `src/main/antlr4/**/*.g4` or `src/test/antlr4/**/*.g4` will be formatted. To change this,
+set the `target` parameter as described in the [Custom rules](#custom) section.
+
+```gradle
+spotless {
+  antlr4 {
+    // use default Antlr4Formatter version
+    antlr4Formatter()
+
+    // specify a custom Antlr4Formatter version
+    antlr4Formatter('1.1.0')
+  }
+}
+```
 
 <a name="license-header"></a>
 
