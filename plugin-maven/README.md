--- conflicted
+++ resolved
@@ -191,57 +191,6 @@
 ```
 Use the Eclipse to define the *Code Style preferences* (see [Eclipse documentation](https://www.eclipse.org/documentation/)). Within the preferences *Edit...* dialog, you can export your configuration as XML file, which can be used as a configuration `<file>`. If no `<file>` is provided, the CDT default configuration is used.
 
-<<<<<<< HEAD
-<a name="xml"></a>
-
-## Applying to CSS source
-
-By default, all files matching `src/**/*.css` Ant style pattern will be formatted.  Each element under `<css>` is a step, and they will be applied in the order specified.  Every step is optional, and they will be applied in the order specified.
-
-```xml
-<configuration>
-  <css>
-     <licenseHeader>
-       <!-- Specify either content or file, but not both -->
-       <content>/* Licensed under Apache-2.0 */</content>
-       <file>${basedir}/license-header</file>
-     </licenseHeader>
-     <eclipse>
-       <file>${basedir}/eclipse-fmt.pref</file>
-       <!-- Optional, available versions: https://github.com/diffplug/spotless/tree/master/lib-extra/src/main/resources/com/diffplug/spotless/extra/eclipse_wtp_formatters -->
-       <version>4.7.3a</version>
-     </eclipse>
-  </css>
-</configuration>
-```
-Use Eclipse to define the *CSS Files* editor preferences (see [Eclipse documentation](http://help.eclipse.org/photon/topic/org.eclipse.wst.sse.doc.user/topics/tsrcedt025.html)) and the *Cleanup* preferences available in the *Source* menu (when editing a CSS file). The preferences are stored below your Eclipse workspace directory in `.metadata/.plugins/org.eclipse.core.runtime/org.eclipse.wst.css.core.prefs`. Note that only the differences to the default configuration are stored within the file. If no `<file>` is provided, the WTP default configuration is used.
-
-<a name="xml"></a>
-
-## Applying to XML source
-
-By default, all files matching `src/**/*.<ext>` Ant style pattern will be formatted, whereas the file extensions `xml`, `xsl`, `xslt`, `wsdl`, `xsd`, `exsd`, `xmi` are supported.  Each element under `<xml>` is a step, and they will be applied in the order specified.  Every step is optional, and they will be applied in the order specified.
-
-```xml
-<configuration>
-  <xml>
-     <licenseHeader>
-       <!-- Specify either content or file, but not both -->
-       <content>&lt;!-- Licensed under Apache-2.0 --&gt;</content>
-       <file>${basedir}/license-header</file>
-     </licenseHeader>
-     <eclipse>
-       <file>${basedir}/eclipse-fmt.pref</file>
-       <!-- Optional, available versions: https://github.com/diffplug/spotless/tree/master/lib-extra/src/main/resources/com/diffplug/spotless/extra/eclipse_wtp_formatters -->
-       <version>4.7.3a</version>
-     </eclipse>
-  </xml>
-</configuration>
-```
-Use Eclipse to define the *XML editor preferences* (see [Eclipse documentation](https://www.eclipse.org/documentation/)). The preferences are stored below your Eclipse workspace directory in `.metadata/.plugins/org.eclipse.core.runtime/org.eclipse.wst.xml.core.prefs`. Note that only the differences to the default configuration are stored within the file. If no `<file>` is provided, the WTP default configuration is used.
-
-The Eclipse WTP formatter supports DTD/XSD restrictions on white spaces. For XSD/DTD lookup, relative and absolute XSD/DTD URIs are supported. Furthermore a user catalog can be configured using the `userCatalog` property key. Add the property to the preference `<file>`.
-
 <a name="antlr4"></a>
 
 ## Applying to ANTLR4 source
@@ -263,8 +212,6 @@
 </configuration>
 ```
 
-=======
->>>>>>> 3c1741b0
 <a name="format"></a>
 
 ## Applying to custom sources
