# spotless-plugin-maven releases

We adhere to the [keepachangelog](https://keepachangelog.com/en/1.0.0/) format (starting after version `1.27.0`).

## [Unreleased]
* Fix scala and kotlin maven config documentation.

## [1.27.0] - 2020-01-01
* Should be no changes whatsoever!  Released only for consistency with lib and plugin-gradle.

## [1.26.1] - 2019-11-27
* Revert the change in console display of errors from 1.26.0 ([#485](https://github.com/diffplug/spotless/pull/485)) because [of these problems](https://github.com/diffplug/spotless/pull/485#issuecomment-552925932).
* Bugfix: Fix NPE in EclipseXmlFormatterStepImpl ([#489](https://github.com/diffplug/spotless/pull/489))

## [1.26.0] - 2019-11-11
* Fix project URLs in poms. ([#478](https://github.com/diffplug/spotless/pull/478))
* Fix `ImportSorter` crashing with empty files. ([#474](https://github.com/diffplug/spotless/pull/474))
  * Fixes [#305](https://github.com/diffplug/spotless/issues/305) StringIndexOutOfBoundsException for empty Groovy file when performing importOrder
* Bugfix: CDT version `4.12.0` now properly uses `9.8`, whereas before it used `9.7`. ([#482](https://github.com/diffplug/spotless/pull/482#discussion_r341380884))
* Updated default eclipse-wtp from 4.12.0 to 4.13.0 ([#482](https://github.com/diffplug/spotless/pull/482))
* Updated default eclipse-groovy from 4.12.0 to 4.13.0 ([#482](https://github.com/diffplug/spotless/pull/482))
* Updated default eclipse-jdt from 4.12.0 to 4.13.0 ([#482](https://github.com/diffplug/spotless/pull/482))
* Updated default eclipse-cdt from 4.12.0 to 4.13.0 ([#482](https://github.com/diffplug/spotless/pull/482))
* Bump default version of KtLint from `0.34.2` to `0.35.0`. ([#473](https://github.com/diffplug/spotless/issues/473))
* Several improvements to the console display of formatting errors. ([#465](https://github.com/diffplug/spotless/pull/465))
    * Visualize \r and \n as ␍ and ␊ when possible ([#465](https://github.com/diffplug/spotless/pull/465))
    * Make end-of-lines visible when file contains whitespace and end-of-line issues at the same time ([#465](https://github.com/diffplug/spotless/pull/465))
    * Print actual diff line instead of "1 more lines that didn't fit" ([#467](https://github.com/diffplug/spotless/issues/467))

## [1.25.1] - 2019-10-07
* Fixed problem which could cause a stale `.jar` to be published. ([#471](https://github.com/diffplug/spotless/pull/471))

## [1.25.0] - 2019-10-06
* **KNOWN ISSUE:** published jar is the same as `1.24.3`, causes `Invalid plugin descriptor`. ([#470](https://github.com/diffplug/spotless/issues/470))
* Add support for ktlint `0.34+`, and bump default version from `0.32.0` to `0.34.2`. ([#469](https://github.com/diffplug/spotless/pull/469))

## [1.24.3] - 2019-09-23
* Update jgit from `5.3.2.201906051522-r` to `5.5.0.201909110433-r`. ([#445](https://github.com/diffplug/spotless/pull/445))
  * Fixes [#410](https://github.com/diffplug/spotless/issues/410) AccessDeniedException in MinGW/ GitBash.
  * Also fixes occasional [hang on NFS due to filesystem timers](https://github.com/diffplug/spotless/pull/407#issuecomment-514824364).
* Eclipse-based formatters used to leave temporary files around ([#447](https://github.com/diffplug/spotless/issues/447)). This is now fixed, but only for eclipse 4.12+, no back-port to older Eclipse formatter versions is planned. ([#451](https://github.com/diffplug/spotless/issues/451))
* Bumped `scalafmt` default version from `1.1.0` to `2.0.1`, since there are [bugs](https://github.com/diffplug/spotless/issues/454) in the old default ([#458](https://github.com/diffplug/spotless/pull/458)).

## [1.24.1] - 2019-08-12
* Fixes class loading issue with Java 9+ ([#426](https://github.com/diffplug/spotless/pull/426)).

## [1.24.0] - 2019-07-29
* Updated default eclipse-wtp from 4.8.0 to 4.12.0 ([#423](https://github.com/diffplug/spotless/pull/423)).
* Updated default eclipse-groovy from 4.10 to 4.12.0 ([#423](https://github.com/diffplug/spotless/pull/423)).
* Updated default eclipse-jdt from 4.11.0 to 4.12.0 ([#423](https://github.com/diffplug/spotless/pull/423)).
* Updated default eclipse-cdt from 4.11.0 to 4.12.0 ([#423](https://github.com/diffplug/spotless/pull/423)).
    * **KNOWN BUG - accidentally published CDT 9.7 rather than 9.8 fixed in 1.26.0**
* Added new maven coordinates for scalafmt 2.0.0+, maintains backwards compatability ([#415](https://github.com/diffplug/spotless/issues/415))

## [1.23.1] - 2019-06-17
* Fixes incorrect M2 cache directory path handling of Eclipse based formatters ([#401](https://github.com/diffplug/spotless/issues/401))
<<<<<<< HEAD
* Added Antlr4 support ([#326](https://github.com/diffplug/spotless/issues/326)).
=======
* Update jgit from `4.9.0.201710071750-r` to `5.3.2.201906051522-r` because gradle project is sometimes broken by `apache httpcomponents` in transitive dependency. ([#407](https://github.com/diffplug/spotless/pull/407))
>>>>>>> e870e789

## [1.23.0] - 2019-04-24
* Updated default ktlint from 0.21.0 to 0.32.0, and Maven coords to com.pinterest ([#394](https://github.com/diffplug/spotless/pull/394))

## [1.22.0] - 2019-04-15
* Updated default eclipse-cdt from 4.7.3a to 4.11.0 ([#390](https://github.com/diffplug/spotless/pull/390)).
* Added `-DspotlessFiles` switch to allow targeting specific files ([#392](https://github.com/diffplug/spotless/pull/392))

## [1.21.1] - 2019-03-29
* Fixes incorrect plugin and pom metadata in `1.21.0` ([#388](https://github.com/diffplug/spotless/issues/388)).

## [1.21.0] - 2019-03-28
* Updated default eclipse-wtp from 4.7.3b to 4.8.0 ([#382](https://github.com/diffplug/spotless/pull/382)).
* Updated default eclipse-groovy from 4.8.1 to 4.10.0 ([#382](https://github.com/diffplug/spotless/pull/382)).
* Updated default eclipse-jdt from 4.10.0 to 4.11.0 ([#384](https://github.com/diffplug/spotless/pull/384)).

## [1.20.0] - 2019-03-14
* Updated default eclipse-wtp from 4.7.3a to 4.7.3b ([#371](https://github.com/diffplug/spotless/pull/371)).
* Default behavior of XML formatter changed to ignore  external URIs ([#369](https://github.com/diffplug/spotless/issues/369)).
  * **WARNING RESOLVED: By default, xml formatter no longer downloads external entities. You can opt-in to resolve external entities by setting resolveExternalURI to true. However, if you do opt-in, be sure that all external entities are referenced over https and not http, or you may be vulnerable to XXE attacks.**

## [1.19.0] - 2019-03-11
**WARNING: xml formatter in this version may be vulnerable to XXE attacks, fixed in 1.20.0 (see [#358](https://github.com/diffplug/spotless/issues/358)).**

* Security fix: Updated groovy, c/c++, and eclipse WTP formatters so that they download their source jars securely using `https` rather than `http` ([#360](https://github.com/diffplug/spotless/issues/360)).
* Updated default eclipse-jdt from 4.9.0 to 4.10.0 ([#368](https://github.com/diffplug/spotless/pull/368))
* Add a skip parameter to apply mojo to enable to bypass it if desired. ([#367](https://github.com/diffplug/spotless/pull/367)).

## [1.18.0] - 2019-02-11
**WARNING: xml formatter in this version may be vulnerable to XXE attacks, fixed in 1.20.0 (see [#358](https://github.com/diffplug/spotless/issues/358)).**

* Provided eclipse-wtp formatters as part of custom source format element. ([#325](https://github.com/diffplug/spotless/pull/325)). This change obsoletes the CSS and XML source elements.
* Updated default google-java-format from 1.5 to 1.7 ([#335](https://github.com/diffplug/spotless/issues/335)).
* `<importOrder><file>somefile</file></importOrder>` is now lazy ([#218](https://github.com/diffplug/spotless/issues/218)).

## [1.17.0] - 2018-12-13
**WARNING: xml formatter in this version may be vulnerable to XXE attacks, fixed in 1.20.0 (see [#358](https://github.com/diffplug/spotless/issues/358)).**

* Updated default eclipse-jdt from 4.7.3a to 4.9.0 ([#316](https://github.com/diffplug/spotless/pull/316)). New version addresses enum-tab formatting bug in 4.8 ([#314](https://github.com/diffplug/spotless/issues/314)).

## [1.16.0] - 2018-10-30
**WARNING: xml formatter in this version may be vulnerable to XXE attacks, fixed in 1.20.0 (see [#358](https://github.com/diffplug/spotless/issues/358)).**

* Added support for Eclipse's CSS formatter from WTP ([#311](https://github.com/diffplug/spotless/pull/311)).

## [1.15.0] - 2018-09-23
**WARNING: xml formatter in this version may be vulnerable to XXE attacks, fixed in 1.20.0 (see [#358](https://github.com/diffplug/spotless/issues/358)).**

* Added `xml` support ([#140](https://github.com/diffplug/spotless/issues/140)) using formatter of Eclipse WTP 3.9.5 ([#241](https://github.com/diffplug/spotless/pull/241)).
* Added C/C++ support using formatter of Eclipse CDT 9.4.3 ([#232](https://github.com/diffplug/spotless/issues/232)).
* Skip `package-info.java` and `module-info.java` files from license header formatting. ([#273](https://github.com/diffplug/spotless/pull/273))
* Updated JSR305 annotation from 3.0.0 to 3.0.2 ([#274](https://github.com/diffplug/spotless/pull/274))
* Migrated from FindBugs annotations 3.0.0 to SpotBugs annotations 3.1.6 ([#274](https://github.com/diffplug/spotless/pull/274))
* Fix Maven version prerequisite in the generated POM ([#289](https://github.com/diffplug/spotless/pull/289))

## [1.14.0] - 2018-07-24
* Updated default eclipse-jdt from 4.7.2 to 4.7.3a ([#263](https://github.com/diffplug/spotless/issues/263)). New version fixes a bug preventing Java code formatting within JavaDoc comments ([#191](https://github.com/diffplug/spotless/issues/191)).
* Updated default groovy-eclipse from 4.6.3 to 4.8.0 ([#244](https://github.com/diffplug/spotless/pull/244)). New version allows to ignore internal formatter errors/warnings.
* Require 3.1.0+ version of Maven. ([#259](https://github.com/diffplug/spotless/pull/259))
* Fixed integration with latest versions of scalafmt. ([#260](https://github.com/diffplug/spotless/pull/260))

## [1.13.0] - 2018-06-01
* Fixed a bug in configuration file resolution on Windows when file is denoted by a URL. ([#254](https://github.com/diffplug/spotless/pull/254))

## [1.0.0.BETA5] - 2018-05-14
* Fixed a bug in `LicenseHeaderStep` which caused an exception with some malformed date-aware licenses. ([#222](https://github.com/diffplug/spotless/pull/222))
* Added support for Kotlin and Ktlint in Maven plugin ([#223](https://github.com/diffplug/spotless/pull/223)).
* Updated default ktlint from 0.14.0 to 0.21.0
* Added support for multiple generic formatters in Maven plugin ([#242](https://github.com/diffplug/spotless/pull/242)).

## [1.0.0.BETA4] - 2018-02-27
* Fixed published POM to include dependency on plexus-resources ([#213](https://github.com/diffplug/spotless/pull/213)).

## [1.0.0.BETA3] - 2018-02-26
* Improved support for multi-module Maven projects ([#210](https://github.com/diffplug/spotless/pull/210)).
* Added generic format support for maven-plugin ([#209](https://github.com/diffplug/spotless/pull/209)).

## [1.0.0.BETA2] - 2018-02-15
* Fix build to ensure that published versions never have snapshot deps ([#205](https://github.com/diffplug/spotless/pull/205)).

## [1.0.0.BETA1] - 2018-02-11
* Maven plugin written by [Konstantin Lutovich](https://github.com/lutovich).
* Full support for the Java and Scala formatters.
* Initial release, after user feedback we will ship `1.x`.<|MERGE_RESOLUTION|>--- conflicted
+++ resolved
@@ -4,6 +4,7 @@
 
 ## [Unreleased]
 * Fix scala and kotlin maven config documentation.
+* Added Antlr4 support ([#326](https://github.com/diffplug/spotless/issues/326)).
 
 ## [1.27.0] - 2020-01-01
 * Should be no changes whatsoever!  Released only for consistency with lib and plugin-gradle.
@@ -54,11 +55,7 @@
 
 ## [1.23.1] - 2019-06-17
 * Fixes incorrect M2 cache directory path handling of Eclipse based formatters ([#401](https://github.com/diffplug/spotless/issues/401))
-<<<<<<< HEAD
-* Added Antlr4 support ([#326](https://github.com/diffplug/spotless/issues/326)).
-=======
 * Update jgit from `4.9.0.201710071750-r` to `5.3.2.201906051522-r` because gradle project is sometimes broken by `apache httpcomponents` in transitive dependency. ([#407](https://github.com/diffplug/spotless/pull/407))
->>>>>>> e870e789
 
 ## [1.23.0] - 2019-04-24
 * Updated default ktlint from 0.21.0 to 0.32.0, and Maven coords to com.pinterest ([#394](https://github.com/diffplug/spotless/pull/394))
