--- conflicted
+++ resolved
@@ -11,16 +11,13 @@
   * Fixes [#410](https://github.com/diffplug/spotless/issues/410) AccessDeniedException in MinGW/ GitBash.
   * Also fixes occasional [hang on NFS due to filesystem timers](https://github.com/diffplug/spotless/pull/407#issuecomment-514824364).
 * Eclipse-based formatters used to leave temporary files around ([#447](https://github.com/diffplug/spotless/issues/447)). This is now fixed, but only for eclipse 4.12+, no back-port to older Eclipse formatter versions is planned. ([#451](https://github.com/diffplug/spotless/issues/451))
-<<<<<<< HEAD
 * `PaddedCellBulk` had a bug where badly-formatted files with well-behaving formatters were being:
     - correctly formatted by "apply"
     - but incorrectly marked as good by "check"
     - this led to "check" says all good, but then "apply" still causes format (https://github.com/diffplug/spotless/issues/453)
     - combined with up-to-date checking, could lead to even more confusing results (https://github.com/diffplug/spotless/issues/338)
     - only affects the gradle plugin, since that was the only plugin to use this feature
-=======
 * Minor change to `TestProvisioner`, which should fix the cache-breaking issues, allowing us to speed-up the CI builds a bit.
->>>>>>> a5232311
 
 ### Version 1.24.1 - August 12th 2018 (javadoc [lib](https://diffplug.github.io/spotless/javadoc/spotless-lib/1.24.1/) [lib-extra](https://diffplug.github.io/spotless/javadoc/spotless-lib-extra/1.24.1/), artifact [lib]([jcenter](https://bintray.com/diffplug/opensource/spotless-lib), [lib-extra]([jcenter](https://bintray.com/diffplug/opensource/spotless-lib-extra)))
 
